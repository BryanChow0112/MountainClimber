--- conflicted
+++ resolved
@@ -114,33 +114,16 @@
         # res: list = []
         if key is None:
             for x in range(self.table_size):
-<<<<<<< HEAD
                 if self.table[x] is not None:
                     yield self.table[x][0]
-=======
-                try:
-                    if self.table[x] is not None:
-                        yield self.table[x][0]
-                except StopIteration:
-                    raise BaseException
->>>>>>> 3af0dfb4
         else:
             for x in range(self.table_size):
                 if self.table[x] is not None:
                     if self.table[x][0] == key:
                         linear_probe_table = self.table[x][1]
                         for y in range(linear_probe_table.table_size):
-<<<<<<< HEAD
                             if linear_probe_table.array[y] is not None:
                                 yield linear_probe_table.array[y][0]
-=======
-                            try:
-                                if linear_probe_table.array[y] is not None:
-                                    yield linear_probe_table.array[y][0]
-                            except StopIteration:
-                                raise BaseException
-        # yield res
->>>>>>> 3af0dfb4
 
     def keys(self, key: K1 | None = None) -> list[K1]:
         """
@@ -157,16 +140,7 @@
                 if self.table[x] is not None:
                     if self.table[x][0] == key:
                         linear_probe_table = self.table[x][1]
-<<<<<<< HEAD
                         return linear_probe_table.keys()
-                        # for y in range(linear_probe_table.table_size):
-                        #     if linear_probe_table.array[y] is not None:
-                        #         res.append(linear_probe_table.array[y][0])
-=======
-                        for y in range(linear_probe_table.table_size):
-                            if linear_probe_table.array[y] is not None:
-                                res.append(linear_probe_table.array[y][0])
->>>>>>> 3af0dfb4
         return res
 
     def iter_values(self, key: K1 | None = None) -> Iterator[V]:
@@ -181,7 +155,6 @@
                 if self.table[x] is not None:
                     linear_probe_table = self.table[x][1]
                     for y in range(linear_probe_table.table_size):
-<<<<<<< HEAD
                         if linear_probe_table.array[y] is not None:
                             yield linear_probe_table.array[y][1]
         else:
@@ -191,22 +164,7 @@
             for y in range(linear_probe_table.table_size):
                 if linear_probe_table.array[y] is not None:
                     yield linear_probe_table.array[y][1]
-=======
-                        try:
-                            if linear_probe_table.array[y] is not None:
-                                yield linear_probe_table.array[y][1]
-                        except StopIteration:
-                            raise BaseException
-        else:
-            pos1 = self.hash1(key)
-            linear_probe_table = self.table[pos1][1]
-            for y in range(linear_probe_table.table_size):
-                try:
-                    if linear_probe_table.array[y] is not None:
-                        yield linear_probe_table.array[y][1]
-                except StopIteration:
-                    raise BaseException
->>>>>>> 3af0dfb4
+ 
 
     def values(self, key: K1 | None = None) -> list[V]:
         """
@@ -224,16 +182,7 @@
         else:
             pos1 = self.hash1(key)
             linear_probe_table = self.table[pos1][1]
-<<<<<<< HEAD
             return linear_probe_table.values()
-            # for y in range(linear_probe_table.table_size):
-            #     if linear_probe_table.array[y] is not None:
-            #         res.append(linear_probe_table.array[y][1])
-=======
-            for y in range(linear_probe_table.table_size):
-                if linear_probe_table.array[y] is not None:
-                    res.append(linear_probe_table.array[y][1])
->>>>>>> 3af0dfb4
         return res
 
     def __contains__(self, key: tuple[K1, K2]) -> bool:
